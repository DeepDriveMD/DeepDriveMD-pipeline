# Installs the current package from setup.cfg
-e .

# As well as these dev tools:
mypy==0.910
black
flake8
pytest
isort
pre-commit
sphinx
sphinx_rtd_theme
<<<<<<< HEAD
lockfile
=======
twine

# mypy type stubs:
types-PyYAML
types-aiofiles 
types-orjson 
types-python-dateutil 
types-redis 
types-requests 
types-ujson
types-jwt
>>>>>>> 5c7a2fef
<|MERGE_RESOLUTION|>--- conflicted
+++ resolved
@@ -10,9 +10,7 @@
 pre-commit
 sphinx
 sphinx_rtd_theme
-<<<<<<< HEAD
 lockfile
-=======
 twine
 
 # mypy type stubs:
@@ -23,5 +21,4 @@
 types-redis 
 types-requests 
 types-ujson
-types-jwt
->>>>>>> 5c7a2fef
+types-jwt