import sys
import time
from inspect import Traceback, currentframe, getframeinfo
from pathlib import Path
from types import TracebackType
from typing import TYPE_CHECKING, Any, Optional, Tuple, Type, Union

import numpy as np
<<<<<<< HEAD
from typing import Tuple
import math
import argparse
=======

if TYPE_CHECKING:
    import numpy.typing as npt

PathLike = Union[str, Path]
>>>>>>> 5c7a2fef


def setup_mpi_comm(distributed: bool) -> Optional[Any]:
    if distributed:
        # get communicator: duplicate from comm world
        from mpi4py import MPI  # type: ignore[import]

        return MPI.COMM_WORLD.Dup()
    return None


def setup_mpi(comm: Optional[Any] = None) -> Tuple[int, int]:
    comm_size = 1
    comm_rank = 0
    if comm is not None:
        comm_size = comm.Get_size()
        comm_rank = comm.Get_rank()

    return comm_size, comm_rank


def get_frameinfo() -> Traceback:
    frame = currentframe()
    if frame is not None:
        f_back = frame.f_back
        if f_back is not None:
            frameinfo = getframeinfo(f_back)
    assert frameinfo is not None
    return frameinfo


def timer(label: str, start: int = 1, frameinfo: Optional[Traceback] = None) -> None:
    # start = 1 - start, start = -1 - stop, start = 0 - neither
    t = time.localtime()
    gps = time.mktime(t)
    readable = time.asctime(t)
    if frameinfo is None:
        frameinfo = get_frameinfo()
    fractions = time.perf_counter()
    print(
        f"TLaBeL|{label}|{start}|{gps}|{readable}|{frameinfo.filename}|{frameinfo.lineno}|{fractions}"
    )
    sys.stdout.flush()


class Timer:
    def __init__(self, label: str):
        self.label = label

    def __enter__(self) -> "Timer":
        frameinfo = get_frameinfo()
        timer(self.label, 1, frameinfo)
        return self

    def __exit__(
        self,
        type: Optional[Type[BaseException]],
        value: Optional[BaseException],
        traceback: Optional[TracebackType],
    ) -> None:
        frameinfo = get_frameinfo()
        timer(self.label, -1, frameinfo)


def bestk(
    a: "npt.ArrayLike", k: int, smallest: bool = True
) -> Tuple["npt.ArrayLike", "npt.ArrayLike"]:
    r"""Return the best `k` values and correspdonding indices.

    Parameters
    ----------
    a : npt.ArrayLike
        Array of dim (N,)
    k : int
        Specifies which element to partition upon.
    smallest : bool
        True if the best values are small (or most negative).
        False if the best values are most positive.

    Returns
    -------
    npt.ArrayLike
        Of length `k` containing the `k` smallest values in `a`.
    npt.ArrayLike
        Of length `k` containing indices of input array `a`
        coresponding to the `k` smallest values in `a`.
    """
    _a = np.array(a)
    # If larger values are considered best, make large values the smallest
    # in order for the sort function to pick the best values.
    arr = _a if smallest else -1 * _a
    # Only sorts 1 element of `arr`, namely the element that is position
    # k in the sorted array. The elements above and below the kth position
    # are partitioned but not sorted. Returns the indices of the elements
    # on the left hand side of the partition i.e. the top k.
    best_inds = np.argpartition(arr, k)[:k]
    # Get the associated values of the k-partition
    best_values = arr[best_inds]
    # Only sorts an array of size k
    sort_inds = np.argsort(best_values)
    return best_values[sort_inds], best_inds[sort_inds]


def t2Dto1D(A):
    n, m = A.shape
    B = np.zeros(int(n * (n - 1) / 2), dtype=np.uint8)
    k = 0
    for i in range(n):
        for j in range(i + 1, n):
            B[k] = A[i, j]
            k += 1
    return B


def t1Dto2D(B):
    m = B.shape[0]
    n = int((1 + math.sqrt(1 + 8 * m)) / 2)
    A = np.ones((n, n), dtype=np.uint8)
    k = 0
    for i in range(n):
        for j in range(i + 1, n):
            A[i, j] = B[k]
            A[j, i] = B[k]
            k += 1
    return A


def parse_args() -> argparse.Namespace:
    parser = argparse.ArgumentParser()
    parser.add_argument(
        "-c", "--config", help="YAML config file", type=str, required=True
    )
    args = parser.parse_args()
    return args


def hash2intarray(h):
    b = [int(h[4 * i : 4 * (i + 1)], 16) for i in range(len(h) // 4)]
    return np.asarray(b, dtype=np.int64)


def intarray2hash(ia):
    c = list(map(lambda x: "{0:#0{1}x}".format(x, 6).replace("0x", ""), ia))
    return "".join(c)<|MERGE_RESOLUTION|>--- conflicted
+++ resolved
@@ -4,19 +4,14 @@
 from pathlib import Path
 from types import TracebackType
 from typing import TYPE_CHECKING, Any, Optional, Tuple, Type, Union
-
 import numpy as np
-<<<<<<< HEAD
-from typing import Tuple
 import math
 import argparse
-=======
 
 if TYPE_CHECKING:
     import numpy.typing as npt
 
 PathLike = Union[str, Path]
->>>>>>> 5c7a2fef
 
 
 def setup_mpi_comm(distributed: bool) -> Optional[Any]:
@@ -120,26 +115,26 @@
     return best_values[sort_inds], best_inds[sort_inds]
 
 
-def t2Dto1D(A):
-    n, m = A.shape
+def t2Dto1D(A: "npt.ArrayLike") -> "npt.ArrayLike":
+    n, _ = A.shape  # type: ignore[union-attr]
     B = np.zeros(int(n * (n - 1) / 2), dtype=np.uint8)
     k = 0
     for i in range(n):
         for j in range(i + 1, n):
-            B[k] = A[i, j]
+            B[k] = A[i, j]  # type: ignore[call-overload, index]
             k += 1
     return B
 
 
-def t1Dto2D(B):
-    m = B.shape[0]
+def t1Dto2D(B: "npt.ArrayLike") -> "npt.ArrayLike":
+    m = B.shape[0]  # type: ignore[union-attr]
     n = int((1 + math.sqrt(1 + 8 * m)) / 2)
     A = np.ones((n, n), dtype=np.uint8)
     k = 0
     for i in range(n):
         for j in range(i + 1, n):
-            A[i, j] = B[k]
-            A[j, i] = B[k]
+            A[i, j] = B[k]  # type: ignore[index]
+            A[j, i] = B[k]  # type: ignore[index]
             k += 1
     return A
 
@@ -153,11 +148,11 @@
     return args
 
 
-def hash2intarray(h):
-    b = [int(h[4 * i : 4 * (i + 1)], 16) for i in range(len(h) // 4)]
+def hash2intarray(h: "npt.ArrayLike") -> "npt.ArrayLike":
+    b = [int(h[4 * i : 4 * (i + 1)], 16) for i in range(len(h) // 4)]  # type: ignore[index, arg-type]
     return np.asarray(b, dtype=np.int64)
 
 
-def intarray2hash(ia):
-    c = list(map(lambda x: "{0:#0{1}x}".format(x, 6).replace("0x", ""), ia))
+def intarray2hash(ia: "npt.ArrayLike") -> str:
+    c = list(map(lambda x: "{0:#0{1}x}".format(x, 6).replace("0x", ""), ia))  # type: ignore[arg-type]
     return "".join(c)