<<<<<<< HEAD
import shutil
from pathlib import Path
from typing import Optional
import simtk.unit as u
import simtk.openmm as omm
import simtk.openmm.app as app
from mdtools.openmm.sim import configure_simulation
from mdtools.openmm.reporter import OfflineReporter
from deepdrivemd.utils import Timer, parse_args
=======
import argparse
import shutil
from pathlib import Path
from typing import Optional

import simtk.openmm as omm  # type: ignore[import]
import simtk.openmm.app as app  # type: ignore[import]
import simtk.unit as u  # type: ignore[import]
from mdtools.openmm.reporter import OfflineReporter  # type: ignore[import]
from mdtools.openmm.sim import configure_simulation  # type: ignore[import]

>>>>>>> 5c7a2fef
from deepdrivemd.data.api import DeepDriveMD_API
from deepdrivemd.sim.openmm.config import OpenMMConfig
from deepdrivemd.utils import Timer


class SimulationContext:
    def __init__(self, cfg: OpenMMConfig):

        self.cfg = cfg
        self.api = DeepDriveMD_API(cfg.experiment_directory)
        self._prefix = self.api.molecular_dynamics_stage.unique_name(cfg.output_path)
        self._top_file: Optional[Path] = None

        # Use node local storage if available. Otherwise, write to output directory.
        if cfg.node_local_path is not None:
            self.workdir = cfg.node_local_path.joinpath(self._prefix)
        else:
            self.workdir = cfg.output_path

        self._init_workdir()

    @property
    def _sim_prefix(self) -> Path:
        return self.workdir.joinpath(self._prefix)

    @property
    def pdb_file(self) -> str:
        return self._pdb_file.as_posix()

    @property
    def traj_file(self) -> str:
        return self._sim_prefix.with_suffix(".dcd").as_posix()

    @property
    def h5_prefix(self) -> str:
        return self._sim_prefix.as_posix()

    @property
    def log_file(self) -> str:
        return self._sim_prefix.with_suffix(".log").as_posix()

    @property
    def top_file(self) -> Optional[str]:
        if self._top_file is None:
            return None
        return self._top_file.as_posix()

    @property
    def reference_pdb_file(self) -> Optional[str]:
        if self.cfg.reference_pdb_file is None:
            return None
        return self.cfg.reference_pdb_file.as_posix()

    def _init_workdir(self) -> None:
        """Setup workdir and copy PDB/TOP files."""

        self.workdir.mkdir(exist_ok=True)

        self._pdb_file = self._get_pdb_file()

        if self.cfg.solvent_type == "explicit":
            self._top_file = self._copy_top_file()
        else:
            self._top_file = None

    def _get_pdb_file(self) -> Path:
        if self.cfg.pdb_file is not None:
            # Initial iteration
            return self._copy_pdb_file()

        # Iterations after outlier detection
        outlier = self.api.get_restart_pdb(self.cfg.task_idx, self.cfg.stage_idx - 1)
        system_name = self.api.get_system_name(outlier["structure_file"])
        pdb_file = self.workdir.joinpath(f"{system_name}__{self._prefix}.pdb")
        self.api.write_pdb(
            pdb_file,
            outlier["structure_file"],
            outlier["traj_file"],
            outlier["frame"],
            self.cfg.in_memory,
        )
        return pdb_file

    def _copy_pdb_file(self) -> Path:
        assert self.cfg.pdb_file is not None
        copy_to_file = self.api.get_system_pdb_name(self.cfg.pdb_file)
        local_pdb_file = shutil.copy(
            self.cfg.pdb_file, self.workdir.joinpath(copy_to_file)
        )
        return Path(local_pdb_file)

    def _copy_top_file(self) -> Path:
        assert self.cfg.top_suffix is not None
        top_file = self.api.get_topology(
            self.cfg.initial_pdb_dir, Path(self.pdb_file), self.cfg.top_suffix
        )
        assert top_file is not None
        local_top_file = shutil.copy(top_file, self.workdir.joinpath(top_file.name))
        return Path(local_top_file)

    def move_results(self) -> None:
        if self.workdir != self.cfg.output_path:
            for p in self.workdir.iterdir():
                shutil.move(str(p), str(self.cfg.output_path.joinpath(p.name)))


def configure_reporters(
    sim: omm.app.Simulation,
    ctx: SimulationContext,
    cfg: OpenMMConfig,
    report_steps: int,
    frames_per_h5: int,
) -> None:
    # Configure DCD file reporter
    sim.reporters.append(app.DCDReporter(ctx.traj_file, report_steps))

    # Configure contact map reporter
    sim.reporters.append(
        OfflineReporter(
            ctx.h5_prefix,
            report_steps,
            frames_per_h5=frames_per_h5,
            wrap_pdb_file=ctx.pdb_file if cfg.wrap else None,
            reference_pdb_file=ctx.reference_pdb_file,
            openmm_selection=cfg.openmm_selection,
            mda_selection=cfg.mda_selection,
            threshold=cfg.threshold,
            contact_map=cfg.contact_map,
            point_cloud=cfg.point_cloud,
            fraction_of_contacts=cfg.fraction_of_contacts,
        )
    )

    # Configure simulation output log
    sim.reporters.append(
        app.StateDataReporter(
            ctx.log_file,
            report_steps,
            step=True,
            time=True,
            speed=True,
            potentialEnergy=True,
            temperature=True,
            totalEnergy=True,
        )
    )


def run_simulation(cfg: OpenMMConfig) -> None:

    # openmm typed variables
    dt_ps = cfg.dt_ps * u.picoseconds
    report_interval_ps = cfg.report_interval_ps * u.picoseconds
    simulation_length_ns = cfg.simulation_length_ns * u.nanoseconds
    temperature_kelvin = cfg.temperature_kelvin * u.kelvin

    # Handle files
    with Timer("molecular_dynamics_SimulationContext"):
        ctx = SimulationContext(cfg)

    # Create openmm simulation object
    with Timer("molecular_dynamics_configure_simulation"):
        sim = configure_simulation(
            pdb_file=ctx.pdb_file,
            top_file=ctx.top_file,
            solvent_type=cfg.solvent_type,
            gpu_index=0,
            dt_ps=dt_ps,
            temperature_kelvin=temperature_kelvin,
            heat_bath_friction_coef=cfg.heat_bath_friction_coef,
        )

    # Write all frames to a single HDF5 file
    frames_per_h5 = int(simulation_length_ns / report_interval_ps)
    # Steps between reporting DCD frames and logs
    report_steps = int(report_interval_ps / dt_ps)
    # Number of steps to run each simulation
    nsteps = int(simulation_length_ns / dt_ps)

    # Configure reporters to write output files
    with Timer("molecular_dynamics_configure_reporters"):
        configure_reporters(sim, ctx, cfg, report_steps, frames_per_h5)

    # Run simulation for nsteps
    with Timer("molecular_dynamics_step"):
        sim.step(nsteps)

    # Move simulation data to persistent storage
    with Timer("molecular_dynamics_move_results"):
        if cfg.node_local_path is not None:
            ctx.move_results()


if __name__ == "__main__":
    with Timer("molecular_dynamics_stage"):
        args = parse_args()
        cfg = OpenMMConfig.from_yaml(args.config)
        run_simulation(cfg)<|MERGE_RESOLUTION|>--- conflicted
+++ resolved
@@ -1,29 +1,15 @@
-<<<<<<< HEAD
 import shutil
 from pathlib import Path
 from typing import Optional
-import simtk.unit as u
-import simtk.openmm as omm
-import simtk.openmm.app as app
-from mdtools.openmm.sim import configure_simulation
-from mdtools.openmm.reporter import OfflineReporter
-from deepdrivemd.utils import Timer, parse_args
-=======
-import argparse
-import shutil
-from pathlib import Path
-from typing import Optional
-
 import simtk.openmm as omm  # type: ignore[import]
 import simtk.openmm.app as app  # type: ignore[import]
 import simtk.unit as u  # type: ignore[import]
 from mdtools.openmm.reporter import OfflineReporter  # type: ignore[import]
 from mdtools.openmm.sim import configure_simulation  # type: ignore[import]
 
->>>>>>> 5c7a2fef
 from deepdrivemd.data.api import DeepDriveMD_API
 from deepdrivemd.sim.openmm.config import OpenMMConfig
-from deepdrivemd.utils import Timer
+from deepdrivemd.utils import Timer, parse_args
 
 
 class SimulationContext:
