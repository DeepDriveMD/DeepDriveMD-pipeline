"""
Convolutional variational autoencoder in Keras
Reference: "Auto-Encoding Variational Bayes" (https://arxiv.org/abs/1312.6114)
"""

<<<<<<< HEAD
import numpy as np
import pandas as pd
from tensorflow.keras.layers import Input, Dense, Lambda, Flatten, Reshape, Dropout
from tensorflow.keras.layers import Convolution2D, Conv2DTranspose
from tensorflow.keras.models import Model
from tensorflow.keras.optimizers import RMSprop
from tensorflow.keras.callbacks import Callback, ModelCheckpoint, EarlyStopping
import tensorflow.keras.backend as K
import tensorflow.keras.losses as objectives
import tensorflow as tf

tf.config.experimental.set_lms_enabled(True)
print("lms_enabled was executed")


# save history from log;
class LossHistory(Callback):
    def on_train_begin(self, logs={}):
        self.losses = []
        self.val_losses = []
=======
from typing import TYPE_CHECKING, Dict, List, Optional, Tuple
>>>>>>> cf34adb4

if TYPE_CHECKING:
    import numpy.typing as npt

import numpy as np
import pandas as pd  # type: ignore[import]
import tensorflow.keras.backend as K  # type: ignore[import]
import tensorflow.keras.losses as objectives  # type: ignore[import]
from tensorflow.keras.callbacks import Callback  # type: ignore[import]
from tensorflow.keras.layers import (  # type: ignore[import]
    Conv2DTranspose,
    Convolution2D,
    Dense,
    Dropout,
    Flatten,
    Input,
    Lambda,
    Reshape,
)
from tensorflow.keras.models import Model  # type: ignore[import]
from tensorflow.keras.optimizers import RMSprop  # type: ignore[import]

from deepdrivemd.utils import PathLike


# save history from log
class LossHistory(Callback):  # type: ignore[misc]
    def on_train_begin(self, logs: Dict[str, float] = {}) -> None:
        self.losses: List[float] = []
        self.val_losses: List[float] = []

    def on_epoch_end(self, epoch: int, logs: Dict[str, float] = {}) -> None:
        self.losses.append(logs["loss"])
        self.val_losses.append(logs["val_loss"])

    def to_csv(self, path: PathLike) -> None:
        """Log loss values to a csv file."""
        df = pd.DataFrame({"train_loss": self.losses, "valid_loss": self.val_losses})
        df.to_csv(path, index_label="epoch")


<<<<<<< HEAD
class CVAE(object):
    """
    variational autoencoder class

    parameters:
      - image_size: tuple;
        height and width of images;
      - channels: int;
        number of channels in input images;
      - conv_layers: int;
        number of encoding/decoding convolutional layers;
      - feature_maps: list of ints;
        number of output feature maps for each convolutional layer;
      - filter_shapes: list of tuples;
        convolutional filter shape for each convolutional layer;
      - strides: list of tuples;
        convolutional stride for each convolutional layer;
      - dense_layers: int;
        number of encoding/decoding dense layers;
      - dense_neurons: list of ints;
        number of neurons for each dense layer;
      - dense_dropouts: list of float;
        fraction of neurons to drop in each dense layer (between 0 and 1);
      - latent_dim: int;
        number of dimensions for latent embedding;
      - activation: string (default='relu');
        activation function to use for layers;
      - eps_mean: float (default = 0.0);
        mean to use for epsilon (target distribution for embedding);
      - eps_std: float (default = 1.0);
        standard dev to use for epsilon (target distribution for embedding);

    methods:
      - train(data,batch_size,epochs=1,checkpoint=False,filepath=None);
        train network on given data;
      - save(filepath);
        save the model weights to a file;
      - load(filepath);
        load model weights from a file;
      - return_embeddings(data);
        return the embeddings for given data;
      - generate(embedding);
        return a generated output given a latent embedding;
=======
class conv_variational_autoencoder(object):
    """Implements a convolutional variational autoencoder in Keras.

    Methods
    -------
    train(data, batch_size, epochs=1, checkpoint=False, filepath=None)
        Train network on the given data.
    save(filepath)
        Save the model weights to a file.
    load(filepath)
        Load model weights from a file.
    return_embeddings(data)
        Return the embeddings for given data.
    generate(embedding)
        Return a generated output given a latent embedding.
>>>>>>> cf34adb4
    """

    def __init__(  # noqa
        self,
        image_size: Tuple[int, int],
        channels: int,
        conv_layers: int,
        feature_maps: List[int],
        filter_shapes: List[Tuple[int, int]],
        strides: List[Tuple[int, int]],
        dense_layers: int,
        dense_neurons: List[int],
        dense_dropouts: List[float],
        latent_dim: int,
        activation: str = "relu",
        eps_mean: float = 0.0,
        eps_std: float = 1.0,
    ):
        """
        Parameters
        ----------
        image_size : Tuple[int, int]
            Height and width of images.
        channels : int
            Number of channels in input images.
        conv_layers : int
            Number of encoding/decoding convolutional layers.
        feature_maps : List[int]
            Number of output feature maps for each convolutional layer.
        filter_shapes : List[Tuple[int, int]]
            Convolutional filter shape for each convolutional layer.
        strides : List[Tuple[int, int]]
            Convolutional stride for each convolutional layer.
        dense_layers : int
            Number of encoding/decoding dense layers.
        dense_neurons : List[int]
            Number of neurons for each dense layer.
        dense_dropouts : List[float]
            Fraction of neurons to drop in each dense layer (between 0 and 1).
        latent_dim : int
            Number of dimensions for latent embedding.
        activation : str, default="relu"
            Activation function to use for layers.
        eps_mean : float, default=0.0
            Mean to use for epsilon (target distribution for embedding).
        eps_std : float, default=1.0
            Standard dev to use for epsilon (target distribution for embedding).

        Raises
        ------
        Exception
            :obj:`conv_layers` must equal length of :obj:`filter_shapes` list.
        Exception
            :obj:`conv_layers` must equal length of :obj:`strides` list.
        Exception
            :obj:`conv_layers` must equal length of :obj:`feature_maps` list.
        Exception
            :obj:`dense_layers` must equal length of :obj:`dense_neurons` list.
        Exception
            :obj:`dense_layers` must equal length of :obj:`dense_dropouts` list.
        """

        self.history = LossHistory()

<<<<<<< HEAD
        # check that arguments are proper length;
=======
        # tensorflow.config.experimental_run_functions_eagerly(False)

        # check that arguments are proper length
>>>>>>> cf34adb4
        if len(filter_shapes) != conv_layers:
            raise Exception(
                "number of convolutional layers must equal length of filter_shapes list"
            )
        if len(strides) != conv_layers:
            raise Exception(
                "number of convolutional layers must equal length of strides list"
            )
        if len(feature_maps) != conv_layers:
            raise Exception(
                "number of convolutional layers must equal length of feature_maps list"
            )
        if len(dense_neurons) != dense_layers:
            raise Exception(
                "number of dense layers must equal length of dense_neurons list"
            )
        if len(dense_dropouts) != dense_layers:
            raise Exception(
                "number of dense layers must equal length of dense_dropouts list"
            )

        # even shaped filters may cause problems in theano backend
        # even_filters = [f for pair in filter_shapes for f in pair if f % 2 == 0]
        # if K.image_dim_ordering() == 'th' and len(even_filters) > 0:
        #    warnings.warn('Even shaped filters may cause problems in Theano backend')
        # if K.image_dim_ordering() == 'channels_first' and len(even_filters) > 0:
        #    warnings.warn('Even shaped filters may cause problems in Theano backend')

        self.eps_mean = eps_mean
        self.eps_std = eps_std
        self.image_size = image_size

        # define input layer
        if K.image_data_format() == "channels_first":
            self.input = Input(shape=(channels, image_size[0], image_size[1]))
        else:
            self.input = Input(shape=(image_size[0], image_size[1], channels))

        # define convolutional encoding layers
        self.encode_conv = []
        layer = Convolution2D(
            feature_maps[0],
            filter_shapes[0],
            padding="same",
            activation=activation,
            strides=strides[0],
        )(self.input)
        self.encode_conv.append(layer)
        for i in range(1, conv_layers):
            layer = Convolution2D(
                feature_maps[i],
                filter_shapes[i],
                padding="same",
                activation=activation,
                strides=strides[i],
            )(self.encode_conv[i - 1])
            self.encode_conv.append(layer)

        # define dense encoding layers
        self.flat = Flatten()(self.encode_conv[-1])
        self.encode_dense = []
        layer = Dense(dense_neurons[0], activation=activation)(
            Dropout(dense_dropouts[0])(self.flat)
        )
        self.encode_dense.append(layer)
        for i in range(1, dense_layers):
            layer = Dense(dense_neurons[i], activation=activation)(
                Dropout(dense_dropouts[i])(self.encode_dense[i - 1])
            )
            self.encode_dense.append(layer)

        # define embedding layer
        self.z_mean = Dense(latent_dim)(self.encode_dense[-1])
        self.z_log_var = Dense(latent_dim)(self.encode_dense[-1])
        self.z = Lambda(self._sampling, output_shape=(latent_dim,))(
            [self.z_mean, self.z_log_var]
        )

        # save all decoding layers for generation model
        self.all_decoding = []

        # define dense decoding layers
        self.decode_dense = []
        layer = Dense(dense_neurons[-1], activation=activation)
        self.all_decoding.append(layer)
        self.decode_dense.append(layer(self.z))
        for i in range(1, dense_layers):
            layer = Dense(dense_neurons[-i - 1], activation=activation)
            self.all_decoding.append(layer)
            self.decode_dense.append(layer(self.decode_dense[i - 1]))

        # dummy model to get image size after encoding convolutions
        self.decode_conv = []
        if K.image_data_format() == "channels_first":
            dummy_input = np.ones((1, channels, image_size[0], image_size[1]))
        else:
            dummy_input = np.ones((1, image_size[0], image_size[1], channels))
        dummy = Model(self.input, self.encode_conv[-1])
        conv_size = dummy.predict(dummy_input).shape
        layer = Dense(conv_size[1] * conv_size[2] * conv_size[3], activation=activation)
        self.all_decoding.append(layer)
        self.decode_dense.append(layer(self.decode_dense[-1]))
        reshape = Reshape(conv_size[1:])
        self.all_decoding.append(reshape)
        self.decode_conv.append(reshape(self.decode_dense[-1]))

        # define deconvolutional decoding layers
        for i in range(1, conv_layers):
            if K.image_data_format() == "channels_first":
                dummy_input = np.ones((1, channels, image_size[0], image_size[1]))
            else:
                dummy_input = np.ones((1, image_size[0], image_size[1], channels))
            dummy = Model(self.input, self.encode_conv[-i - 1])
            conv_size = list(dummy.predict(dummy_input).shape)

            if K.image_data_format() == "channels_first":
                conv_size[1] = feature_maps[-i]
            else:
                conv_size[3] = feature_maps[-i]

            layer = Conv2DTranspose(
                feature_maps[-i - 1],
                filter_shapes[-i],
                padding="same",
                activation=activation,
                strides=strides[-i],
            )
            self.all_decoding.append(layer)
            self.decode_conv.append(layer(self.decode_conv[i - 1]))

        layer = Conv2DTranspose(
            channels,
            filter_shapes[0],
            padding="same",
            activation="sigmoid",
            strides=strides[0],
        )
        self.all_decoding.append(layer)
        self.output = layer(self.decode_conv[-1])

        # build model
        self.model = Model(self.input, self.output)
        self.optimizer = RMSprop(lr=0.001, rho=0.9, epsilon=1e-08, decay=0.0)
        # KLD loss
        self.model.add_loss(
            -0.5
            * K.mean(
                1 + self.z_log_var - K.square(self.z_mean) - K.exp(self.z_log_var),
                axis=None,
            )
        )
        self.model.compile(optimizer=self.optimizer, loss=self._vae_loss)
        # self.model.compile(optimizer=self.optimizer)
        # self.model.compile(optimizer=self.optimizer, loss=objectives.MeanSquaredError())
        self.model.summary()

        # model for embeddings
        self.embedder = Model(self.input, self.z_mean)

        # model for generation
        self.decoder_input = Input(shape=(latent_dim,))
        self.generation = []
        self.generation.append(self.all_decoding[0](self.decoder_input))
        for i in range(1, len(self.all_decoding)):
            self.generation.append(self.all_decoding[i](self.generation[i - 1]))
        self.generator = Model(self.decoder_input, self.generation[-1])

    def _sampling(
        self, args: Tuple["npt.ArrayLike", "npt.ArrayLike"]
    ) -> "npt.ArrayLike":
        """Sampling function for embedding layer.

        Parameters
        ----------
        args : Tuple[npt.ArrayLike, npt.ArrayLike]
            The :obj:`z_mean` and :obj:`z_log_var` tensors.

        Returns
        -------
        npt.ArrayLike
            The latent codes after the reparameterization trick.
        """
        z_mean, z_log_var = args
        epsilon = K.random_normal(
            shape=K.shape(z_mean), mean=self.eps_mean, stddev=self.eps_std
        )
<<<<<<< HEAD
        return z_mean + K.exp(z_log_var) * epsilon

    def _vae_loss(self, input, output):
=======
        sample: "npt.ArrayLike" = z_mean + K.exp(z_log_var) * epsilon
        return sample

    def _vae_loss1(
        self, input: "npt.ArrayLike", output: "npt.ArrayLike"
    ) -> "npt.ArrayLike":
        """Compute reconstruction loss.

        Parameters
        ----------
        input : npt.ArrayLike
            The input data.
        output : npt.ArrayLike
            The reconstructed data.

        Returns
        -------
        npt.ArrayLike
            The reconstruction loss.
        """
>>>>>>> cf34adb4
        input_flat = K.flatten(input)
        output_flat = K.flatten(output)
        xent_loss: "npt.ArrayLike" = (
            self.image_size[0]
            * self.image_size[1]
            * objectives.binary_crossentropy(input_flat, output_flat)
        )
        return xent_loss

    def train(
        self,
<<<<<<< HEAD
        data,
        batch_size,
        epochs=1,
        validation_data=None,
        checkpoint_path=None,
        file_path=None,
        use_model_checkpoint=False,
        **kwargs,
    ):
        """
        train network on given data

        parameters:
          - data: numpy array;
            input data;
          - batch_size: int;
            number of records per batch;
          - epochs: int (default: 1);
            number of epochs to train for;
          - validation_data: tuple (optional);
            tuple of numpy arrays (X,y) representing validation data;
          - checkpoint: boolean (default: False);
            whether or not to save model after each epoch;
          - filepath: string (optional);
            path to save model if checkpoint is set to True;

        outputs:
            None;
=======
        data: "npt.ArrayLike",
        batch_size: int,
        epochs: int = 1,
        validation_data: Optional["npt.ArrayLike"] = None,
        checkpoint: bool = False,
        filepath: Optional[str] = None,
    ) -> None:
        """Train network on given data.

        Parameters
        ----------
        data : npt.ArrayLike
            Input training data.
        batch_size : int
            Batch size for training.
        epochs : int, default=1.0
            Number of epochs to train for.
        validation_data : Optional[npt.ArrayLike], optional
            Validation data to report validation accuracy during training.
        checkpoint : bool, default=False
            Whether or not to save model after each epoch.
        filepath : Optional[str], optional
            Path to save model if :obj:`checkpoint` is set to True.

        Raises
        ------
        Exception
            If :obj:`checkpoint` is :obj:`True` but :obj:`filename` is :obj:`None`.
>>>>>>> cf34adb4
        """
        # if checkpoint and filepath is None:
        #    raise Exception("Please enter a path to save the network")
        # tensorflow.config.experimental_run_functions_eagerly(False)

        callbacks = [self.history]
        if use_model_checkpoint:
            callbacks.append(
                ModelCheckpoint(
                    f"{checkpoint_path}/best.h5",
                    monitor="val_loss",
                    save_best_only=True,
                    verbose=1,
                )
            )
            callbacks.append(
                EarlyStopping(
                    monitor="val_loss",
                    patience=20,
                    verbose=1,
                    mode="min",
                    restore_best_weights=True,
                )
            )

        data_D = (
            tf.data.Dataset.from_tensor_slices((data, data))
            .batch(batch_size)
            .prefetch(1)
        )
        validation_data_D = (
            tf.data.Dataset.from_tensor_slices((validation_data, validation_data))
            .batch(batch_size)
            .prefetch(1)
        )

        """
        self.model.fit(
            data,
            data,
            batch_size,
            epochs=epochs,
            shuffle=True,
            validation_data=(validation_data, validation_data),
            callbacks=callbacks,
            **kwargs,
        )
        """

        self.model.fit(
            data_D,
            epochs=epochs,
            shuffle=True,
            validation_data=validation_data_D,
            callbacks=callbacks,
            **kwargs,
        )

    def save(self, filepath: str) -> None:
        """Save the model weights to a file.

        Parameters
        ----------
        filepath: str
            Path to save model weights.
        """
        self.model.save_weights(filepath)

    def load(self, filepath: str) -> None:
        """Load model weights from a file.

        Parameters
        ----------
        filepath: str
            Path from which to load model weights.
        """
        self.model.load_weights(filepath)

    def decode(self, data: "npt.ArrayLike") -> "npt.ArrayLike":
        """Return the decodings for given data

        Parameters
        ----------
        data: npt.ArrayLike
            Input data.

        Returns
        -------
        npt.ArrayLike
            Array of decodings for input data.
        """
        recon: "npt.ArrayLike" = self.model.predict(data)
        return recon

    def return_embeddings(
        self, data: "npt.ArrayLike", batch_size: int = 32
    ) -> "npt.ArrayLike":
        """Return the embeddings for given data.

        Parameters
        ----------
        data: npt.ArrayLike
            Input data.
        batch_size: int
            Batch size to use during inference.

        Returns
        -------
        npt.ArrayLike
            Array of embeddings for input data.
        """
        embeddings: "npt.ArrayLike" = self.embedder.predict(data, batch_size=batch_size)
        return embeddings

    def generate(self, embedding: "npt.ArrayLike") -> "npt.ArrayLike":
        """Return a generated output given a latent embedding.

        Parameters
        ----------
        data: npt.ArrayLike
            Latent embeddings.

        Returns
        -------
        npt.ArrayLike
            Array of generated output.
        """
        preds: "npt.ArrayLike" = self.generator.predict(embedding)
        return preds<|MERGE_RESOLUTION|>--- conflicted
+++ resolved
@@ -3,7 +3,11 @@
 Reference: "Auto-Encoding Variational Bayes" (https://arxiv.org/abs/1312.6114)
 """
 
-<<<<<<< HEAD
+from typing import TYPE_CHECKING, Dict, List, Tuple
+
+if TYPE_CHECKING:
+    import numpy.typing as npt
+
 import numpy as np
 import pandas as pd
 from tensorflow.keras.layers import Input, Dense, Lambda, Flatten, Reshape, Dropout
@@ -14,43 +18,10 @@
 import tensorflow.keras.backend as K
 import tensorflow.keras.losses as objectives
 import tensorflow as tf
+from deepdrivemd.utils import PathLike
 
 tf.config.experimental.set_lms_enabled(True)
 print("lms_enabled was executed")
-
-
-# save history from log;
-class LossHistory(Callback):
-    def on_train_begin(self, logs={}):
-        self.losses = []
-        self.val_losses = []
-=======
-from typing import TYPE_CHECKING, Dict, List, Optional, Tuple
->>>>>>> cf34adb4
-
-if TYPE_CHECKING:
-    import numpy.typing as npt
-
-import numpy as np
-import pandas as pd  # type: ignore[import]
-import tensorflow.keras.backend as K  # type: ignore[import]
-import tensorflow.keras.losses as objectives  # type: ignore[import]
-from tensorflow.keras.callbacks import Callback  # type: ignore[import]
-from tensorflow.keras.layers import (  # type: ignore[import]
-    Conv2DTranspose,
-    Convolution2D,
-    Dense,
-    Dropout,
-    Flatten,
-    Input,
-    Lambda,
-    Reshape,
-)
-from tensorflow.keras.models import Model  # type: ignore[import]
-from tensorflow.keras.optimizers import RMSprop  # type: ignore[import]
-
-from deepdrivemd.utils import PathLike
-
 
 # save history from log
 class LossHistory(Callback):  # type: ignore[misc]
@@ -68,53 +39,9 @@
         df.to_csv(path, index_label="epoch")
 
 
-<<<<<<< HEAD
 class CVAE(object):
     """
     variational autoencoder class
-
-    parameters:
-      - image_size: tuple;
-        height and width of images;
-      - channels: int;
-        number of channels in input images;
-      - conv_layers: int;
-        number of encoding/decoding convolutional layers;
-      - feature_maps: list of ints;
-        number of output feature maps for each convolutional layer;
-      - filter_shapes: list of tuples;
-        convolutional filter shape for each convolutional layer;
-      - strides: list of tuples;
-        convolutional stride for each convolutional layer;
-      - dense_layers: int;
-        number of encoding/decoding dense layers;
-      - dense_neurons: list of ints;
-        number of neurons for each dense layer;
-      - dense_dropouts: list of float;
-        fraction of neurons to drop in each dense layer (between 0 and 1);
-      - latent_dim: int;
-        number of dimensions for latent embedding;
-      - activation: string (default='relu');
-        activation function to use for layers;
-      - eps_mean: float (default = 0.0);
-        mean to use for epsilon (target distribution for embedding);
-      - eps_std: float (default = 1.0);
-        standard dev to use for epsilon (target distribution for embedding);
-
-    methods:
-      - train(data,batch_size,epochs=1,checkpoint=False,filepath=None);
-        train network on given data;
-      - save(filepath);
-        save the model weights to a file;
-      - load(filepath);
-        load model weights from a file;
-      - return_embeddings(data);
-        return the embeddings for given data;
-      - generate(embedding);
-        return a generated output given a latent embedding;
-=======
-class conv_variational_autoencoder(object):
-    """Implements a convolutional variational autoencoder in Keras.
 
     Methods
     -------
@@ -128,7 +55,6 @@
         Return the embeddings for given data.
     generate(embedding)
         Return a generated output given a latent embedding.
->>>>>>> cf34adb4
     """
 
     def __init__(  # noqa
@@ -193,13 +119,7 @@
 
         self.history = LossHistory()
 
-<<<<<<< HEAD
         # check that arguments are proper length;
-=======
-        # tensorflow.config.experimental_run_functions_eagerly(False)
-
-        # check that arguments are proper length
->>>>>>> cf34adb4
         if len(filter_shapes) != conv_layers:
             raise Exception(
                 "number of convolutional layers must equal length of filter_shapes list"
@@ -386,32 +306,10 @@
         epsilon = K.random_normal(
             shape=K.shape(z_mean), mean=self.eps_mean, stddev=self.eps_std
         )
-<<<<<<< HEAD
-        return z_mean + K.exp(z_log_var) * epsilon
-
-    def _vae_loss(self, input, output):
-=======
         sample: "npt.ArrayLike" = z_mean + K.exp(z_log_var) * epsilon
         return sample
 
-    def _vae_loss1(
-        self, input: "npt.ArrayLike", output: "npt.ArrayLike"
-    ) -> "npt.ArrayLike":
-        """Compute reconstruction loss.
-
-        Parameters
-        ----------
-        input : npt.ArrayLike
-            The input data.
-        output : npt.ArrayLike
-            The reconstructed data.
-
-        Returns
-        -------
-        npt.ArrayLike
-            The reconstruction loss.
-        """
->>>>>>> cf34adb4
+    def _vae_loss(self, input, output):
         input_flat = K.flatten(input)
         output_flat = K.flatten(output)
         xent_loss: "npt.ArrayLike" = (
@@ -423,7 +321,6 @@
 
     def train(
         self,
-<<<<<<< HEAD
         data,
         batch_size,
         epochs=1,
@@ -435,32 +332,6 @@
     ):
         """
         train network on given data
-
-        parameters:
-          - data: numpy array;
-            input data;
-          - batch_size: int;
-            number of records per batch;
-          - epochs: int (default: 1);
-            number of epochs to train for;
-          - validation_data: tuple (optional);
-            tuple of numpy arrays (X,y) representing validation data;
-          - checkpoint: boolean (default: False);
-            whether or not to save model after each epoch;
-          - filepath: string (optional);
-            path to save model if checkpoint is set to True;
-
-        outputs:
-            None;
-=======
-        data: "npt.ArrayLike",
-        batch_size: int,
-        epochs: int = 1,
-        validation_data: Optional["npt.ArrayLike"] = None,
-        checkpoint: bool = False,
-        filepath: Optional[str] = None,
-    ) -> None:
-        """Train network on given data.
 
         Parameters
         ----------
@@ -481,7 +352,6 @@
         ------
         Exception
             If :obj:`checkpoint` is :obj:`True` but :obj:`filename` is :obj:`None`.
->>>>>>> cf34adb4
         """
         # if checkpoint and filepath is None:
         #    raise Exception("Please enter a path to save the network")
