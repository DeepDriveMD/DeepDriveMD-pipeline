# Schema of the YAML experiment file
import json
from pathlib import Path
from typing import List, Optional, Type, TypeVar

import yaml
from pydantic import BaseSettings as _BaseSettings, validator

from deepdrivemd.utils import PathLike

_T = TypeVar("_T")


class BaseSettings(_BaseSettings):
    def dump_yaml(self, cfg_path: PathLike) -> None:
        with open(cfg_path, mode="w") as fp:
            yaml.dump(json.loads(self.json()), fp, indent=4, sort_keys=False)

    @classmethod
    def from_yaml(cls: Type[_T], filename: PathLike) -> _T:
        with open(filename) as fp:
            raw_data = yaml.safe_load(fp)
        return cls(**raw_data)  # type: ignore[call-arg]


class CPUReqs(BaseSettings):
    """radical.entk task.cpu_reqs parameters."""

    processes: int = 1
    process_type: Optional[str]
    threads_per_process: int = 1
    thread_type: Optional[str]

    @validator("process_type")
    def process_type_check(cls, v: Optional[str]) -> Optional[str]:
        valid_process_types = {None, "MPI"}
        if v not in valid_process_types:
            raise ValueError(f"process_type must be one of {valid_process_types}")
        return v

    @validator("thread_type")
    def thread_type_check(cls, v: Optional[str]) -> Optional[str]:
        thread_process_types = {None, "OpenMP"}
        if v not in thread_process_types:
            raise ValueError(f"thread_type must be one of {thread_process_types}")
        return v


class GPUReqs(BaseSettings):
    """radical.entk task.gpu_reqs parameters."""

    processes: int = 0
    process_type: Optional[str]
    threads_per_process: int = 0
    thread_type: Optional[str]

    @validator("process_type")
    def process_type_check(cls, v: Optional[str]) -> Optional[str]:
        valid_process_types = {None, "MPI"}
        if v not in valid_process_types:
            raise ValueError(f"process_type must be one of {valid_process_types}")
        return v

    @validator("thread_type")
    def thread_type_check(cls, v: Optional[str]) -> Optional[str]:
        thread_process_types = {None, "OpenMP", "CUDA"}
        if v not in thread_process_types:
            raise ValueError(f"thread_type must be one of {thread_process_types}")
        return v


class BaseTaskConfig(BaseSettings):
    """Base configuration for all TaskConfig objects."""

    class Config:
        extra = "allow"

    # Path to experiment directory in order to access data API (set by DeepDriveMD)
    experiment_directory: Path = Path("set_by_deepdrivemd")
    # Unique stage index (set by DeepDriveMD)
    stage_idx: int = 0
    # Unique task index (set by DeepDriveMD)
    task_idx: int = 0
    # Output directory for model data (set by DeepDriveMD)
    output_path: Path = Path("set_by_deepdrivemd")
    # Node local storage path
    node_local_path: Optional[Path] = Path("set_by_deepdrivemd")


class BaseStageConfig(BaseSettings):
    """Base configuration for all StageConfig objects."""

    pre_exec: List[str] = []
    executable: str = ""
    arguments: List[str] = []
    cpu_reqs: CPUReqs = CPUReqs()
    gpu_reqs: GPUReqs = GPUReqs()


class MolecularDynamicsTaskConfig(BaseTaskConfig):
    """Auto-generates configuration file for MD tasks."""

    # PDB file used to start MD run (set by DeepDriveMD)
    pdb_file: Optional[Path] = Path("set_by_deepdrivemd")
    # Initial data directory passed containing PDBs and optional topologies
    initial_pdb_dir: Path

    """
    @validator("initial_pdb_dir")
    def initial_pdb_dir_must_exist_with_valid_pdbs(cls, v: Path) -> Path:
        if not v.exists():
            raise FileNotFoundError(v.as_posix())
        if not v.is_absolute():
            raise ValueError(f"initial_pdb_dir must be an absolute path. Not {v}")
        if any("__" in p.as_posix() for p in v.glob("*/*.pdb")):
            raise ValueError(
                f"Initial PDB files in {v} cannot contain a double underscore __"
            )
        return v
    """


class MolecularDynamicsStageConfig(BaseStageConfig):
    """Global MD configuration (written one per experiment)."""

    num_tasks: int = 1
    # Arbitrary task parameters
    task_config: MolecularDynamicsTaskConfig


class AggregationTaskConfig(BaseTaskConfig):
    """Base class for specific aggregation configs to inherit."""


class AggregationStageConfig(BaseStageConfig):
    """Global aggregation configuration (written one per experiment)."""

    # Whether or not to skip aggregation stage
    skip_aggregation: bool = False
    # Arbitrary task parameters
    task_config: AggregationTaskConfig


class StreamingAggregationStageConfig(AggregationStageConfig):
    num_tasks: int = 1


class MachineLearningTaskConfig(BaseTaskConfig):
    """Base class for specific model configs to inherit."""

    # Model ID for file naming (set by DeepDriveMD)
    model_tag: str = "set_by_deepdrivemd"
    # Model checkpoint file to load initial model weights from.
    init_weights_path: Optional[Path] = None


class MachineLearningStageConfig(BaseStageConfig):
    """Global ML configuration (written one per experiment)."""

    # Retrain every i deepdrivemd iterations
    retrain_freq: int = 1
    # Arbitrary task parameters
    task_config: MachineLearningTaskConfig


class StreamingMachineLearningStageConfig(MachineLearningStageConfig):
    num_tasks: int = 1


class ModelSelectionTaskConfig(BaseTaskConfig):
    """Base class for specific model selection configs to inherit."""


class ModelSelectionStageConfig(BaseStageConfig):
    """Global ML configuration (written one per experiment)."""

    # Arbitrary task parameters
    task_config: ModelSelectionTaskConfig


class AgentTaskConfig(BaseTaskConfig):
    """Base class for specific agent configs to inherit."""


class AgentStageConfig(BaseStageConfig):
    """Global agent configuration (written one per experiment)."""

    # Arbitrary job parameters
    task_config: AgentTaskConfig


class StreamingAgentStageConfig(AgentStageConfig):
    num_tasks: int = 1


class ExperimentConfig(BaseSettings):
    """Main configuration."""

    title: str
    resource: str
    queue: str
    schema_: str
    project: str
    walltime_min: int
    max_iteration: int
    cpus_per_node: int
    gpus_per_node: int
    hardware_threads_per_cpu: int
    experiment_directory: Path
    node_local_path: Optional[Path]
    molecular_dynamics_stage: MolecularDynamicsStageConfig
    aggregation_stage: AggregationStageConfig
    machine_learning_stage: MachineLearningStageConfig
    model_selection_stage: ModelSelectionStageConfig
    agent_stage: AgentStageConfig

    @validator("experiment_directory")
    def experiment_directory_cannot_exist(cls, v: Path) -> Path:
        if v.exists():
            raise FileNotFoundError(f"experiment_directory already exists! {v}")
        if not v.is_absolute():
            raise ValueError(f"experiment_directory must be an absolute path! Not {v}")
        return v


<<<<<<< HEAD
class StreamingExperimentConfig(ExperimentConfig):
    adios_xml_sim: Path
    adios_xml_agg: Path
    adios_xml_agg_4ml: Path
    adios_xml_file: Path
    config_directory: Path
    software_directory: Path
    init_pdb_file: Path
    top_file1: Optional[Path]
    ref_pdb_file: Optional[Path]
    multi_ligand_table: Optional[Path]
    model_selection_stage: Optional[ModelSelectionStageConfig]
    aggregation_stage: StreamingAggregationStageConfig
    machine_learning_stage: StreamingMachineLearningStageConfig
    agent_stage: StreamingAgentStageConfig
    model: str

def generate_sample_config():
=======
def generate_sample_config() -> ExperimentConfig:
>>>>>>> cf34adb4
    return ExperimentConfig(
        title="COVID-19 - Workflow2",
        resource="ornl.summit",
        queue="batch",
        schema_="local",
        project="MED110",
        walltime_min=360,
        cpus_per_node=42,
        hardware_threads_per_cpu=4,
        gpus_per_node=6,
        max_iteration=4,
        experiment_directory="/path/to/experiment",
<<<<<<< HEAD
        node_local_path='/tmp',
        molecular_dynamics_stage=MolecularDynamicsStageConfig(),
        aggregation_stage=AggregationStageConfig(),
        machine_learning_stage=MachineLearningStageConfig(),
        model_selection_stage=ModelSelectionStageConfig(),
        agent_stage=AgentStageConfig(),
=======
        node_local_path=None,
        molecular_dynamics_stage=MolecularDynamicsStageConfig(
            task_config=MolecularDynamicsTaskConfig(initial_pdb_dir=Path().resolve())
        ),
        aggregation_stage=AggregationStageConfig(task_config=AggregationTaskConfig()),
        machine_learning_stage=MachineLearningStageConfig(
            task_config=MachineLearningTaskConfig()
        ),
        model_selection_stage=ModelSelectionStageConfig(
            task_config=ModelSelectionTaskConfig()
        ),
        agent_stage=AgentStageConfig(task_config=AgentTaskConfig()),
>>>>>>> cf34adb4
    )


if __name__ == "__main__":
    config = generate_sample_config()
    config.dump_yaml("deepdrivemd_template.yaml")<|MERGE_RESOLUTION|>--- conflicted
+++ resolved
@@ -223,7 +223,6 @@
         return v
 
 
-<<<<<<< HEAD
 class StreamingExperimentConfig(ExperimentConfig):
     adios_xml_sim: Path
     adios_xml_agg: Path
@@ -241,10 +240,8 @@
     agent_stage: StreamingAgentStageConfig
     model: str
 
-def generate_sample_config():
-=======
+
 def generate_sample_config() -> ExperimentConfig:
->>>>>>> cf34adb4
     return ExperimentConfig(
         title="COVID-19 - Workflow2",
         resource="ornl.summit",
@@ -257,14 +254,6 @@
         gpus_per_node=6,
         max_iteration=4,
         experiment_directory="/path/to/experiment",
-<<<<<<< HEAD
-        node_local_path='/tmp',
-        molecular_dynamics_stage=MolecularDynamicsStageConfig(),
-        aggregation_stage=AggregationStageConfig(),
-        machine_learning_stage=MachineLearningStageConfig(),
-        model_selection_stage=ModelSelectionStageConfig(),
-        agent_stage=AgentStageConfig(),
-=======
         node_local_path=None,
         molecular_dynamics_stage=MolecularDynamicsStageConfig(
             task_config=MolecularDynamicsTaskConfig(initial_pdb_dir=Path().resolve())
@@ -277,7 +266,6 @@
             task_config=ModelSelectionTaskConfig()
         ),
         agent_stage=AgentStageConfig(task_config=AgentTaskConfig()),
->>>>>>> cf34adb4
     )
 
 
